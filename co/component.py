# coding: utf-8
from functools import reduce
import logging

from Bio.Seq import Seq
import operator
from Bio.SeqFeature import FeatureLocation, SeqFeature
from Bio.SeqRecord import SeqRecord
from intervaltree import IntervalTree
import itertools
import six

from co.difference import Diff
from co.feature import Feature, ComponentFeatureSet
from co.translation import OverlapError, MutableTranslationTable, shift_feature_location, TranslationTableChain


# logging.basicConfig(level=logging.DEBUG)

class Component(object):
    """
    .. attribute:: features

        :class:`FeatureSet` containing the features present in this component.

    .. attribute:: id

        A unique identifier for this component; preferably either :class:`str` or :class:`UniqueIdentifier`.

    :param features: A list of additional features (features in addition to those inherited from ``parent``)
    :param removed_features: A list of removed features (features present in ``parent`` or one of its parents,
        but not present in this component)
    :param mutations: A list of mutations that have been applied to ``parent`` to arrive at ``seq``. The mutations will
        not be applied to ``seq`` again. Use :meth:`Component.mutate` to mutate a component.

    """
    def __init__(self,
                 seq,
                 parent=None,
                 features=None,
                 removed_features=None,
                 feature_class=None,
                 id=None,
                 name=None,
                 description=None,
                 annotations=None,
                 mutations=None):

        self.id = id
        self.name = name
        self.description = description

        # --- start of BioPython code ---
        # From SeqRecord.py, Biopython
        # Copyright 2000-2002 Andrew Dalke.
        # Copyright 2002-2004 Brad Chapman.
        # Copyright 2006-2010 by Peter Cock.
        # All rights reserved.
        # This code is part of the Biopython distribution and governed by its
        # license.  Please see the LICENSE file that should have been included
        # as part of this package.
        # annotations about the whole sequence
        if annotations is None:
            annotations = {}
        elif not isinstance(annotations, dict):
            raise TypeError("annotations argument should be a dict")
        self.annotations = annotations
        # --- end of BioPython code ---

        if isinstance(seq, six.string_types):
            seq = Seq(seq)

        self._seq = seq
        self._parent = parent
        self._mutations = mutations or ()
        self._mutations_tt = MutableTranslationTable.from_mutations(seq, self._mutations).freeze()
        self.features = ComponentFeatureSet(self, feature_class=feature_class)

        if features is not None:
            for feature in features:
                # FIXME need to translate SeqFeature to Feature!!!!!!!!!!
                self.features.add(self._convert_to_feature(feature))

        if removed_features is not None:
            for feature in removed_features:
                self.features.remove(feature)

    def __hash__(self):
        return hash(str(self.seq))  # Biopython uses id() to generate Seq.__hash__ and to test for equality

    def __len__(self):
        return len(self.seq)

    def __eq__(self, other):
        return isinstance(other, (Component, SeqRecord)) and str(self.seq) == str(other.seq)

    def __repr__(self):
        return '{}({}, id={})'.format(self.__class__.__name__, repr(self.seq), repr(self.id))

    def _convert_to_feature(self, feature):
        assert isinstance(feature, SeqFeature)
        if not isinstance(feature, Feature):
            return Feature(self,
                           type=feature.type,
                           location=feature.location,
                           location_operator=feature.location_operator,
                           strand=feature.strand,
                           id=feature.id,
                           qualifiers=feature.qualifiers,
                           ref=feature.ref,
                           ref_db=feature.ref_db)
        return feature

    @property
    def seq(self):
        """
        The nucleotide sequence of this component, type :class:`Bio.Seq`.
        """
        return self._seq

    def tt(self, ancestor=None):
        if ancestor in (None, self._parent):
            return self._mutations_tt

        try:
            ancestors = list(self.get_lineage())
            i = ancestors.index(ancestor)
            ancestors = [self] + ancestors[:i]
            return TranslationTableChain(a.tt() for a in ancestors)
        except ValueError:
            raise KeyError("Translation table from {} to {} cannot be accessed.".format(repr(self), repr(ancestor)))

    @classmethod
    def combine(cls, *components, **kwargs):
        """
        Joins multiple components together, creating a source feature annotation for each.

        :param copy_features: whether to copy and translate all features from each of the components. If this feature
            is false; fresh ``source`` features will be created for each of the components.
        """
        copy_features = kwargs.pop('copy_features', False)

        if not components:
            return Component('')

        seq = reduce(operator.add, (c.seq for c in components))
        combined = Component(seq=seq)

        if copy_features:
            offset = 0
            for component in components:
                for feature in component.features:
                    combined.features.add(Feature.translate(feature, offset, combined)) #move(offset + feature.position, component=combined))
                offset += len(component)
        else:
            offset = 0
            for component in components:
                organism = component.annotations.get('organism', component.annotations.get('source', None))
                combined.features.add(location=FeatureLocation(offset, offset + len(component.seq)),
                                      type='source',
                                      qualifiers={'organism': organism, 'mol_type': 'other DNA'},
                                      ref=component.id)

                offset += len(component)

        return combined

    @property
    def parent(self):
        return self._parent

    def mutate(self, mutations, strict=True, transform=None):
        """
        Creates a copy of this :class:`Component` and applies all ``mutations`` in order.

        Mutations are applied in order based on the original coordinate system. If ``strict=True`` and multiple
        mutations affect the same area, a :class:`OverlapException` is raised. Otherwise, a :class:`OverlapException`
        may still be raised if a mutation falls into a position that has previously been deleted or the intended effect
        of a series of mutation is ambiguous.

        Although mutations are executed in order, the mutate function will attempt to resize features based on where
        their start or end based have been in the reference sequence if a base is lost and then restored over multiple
        mutations. For each deleted base, the algorithm tracks the next base to the left and to the right that was
        not deleted.

        :param strict: If ``True``, will fail if two mutations affect the same sequence.
        :param mutations: ``list`` of :class:`Mutation` objects
        :returns: A mutated :class:`Component`
        :raises OverlapException: When mutations overlap and interact in ambiguous ways that the algorithm can't
            handle.

        """
        if transform is None:
            transform = Feature.transform

<<<<<<< HEAD
        component = Component(seq=self._seq, parent=self, feature_class=self.features._feature_class)  # TODO use __new__ instead
=======
        component = self.__class__(seq=self._seq, parent=self)
>>>>>>> 7fc1d7b5
        features = component.features

        tt = MutableTranslationTable(size=len(self._seq))

        sequence = self.seq.tomutable()

        changed_features = IntervalTree()

        # TODO check that mutations do not overlap

        # check that all mutations are in range:
        for mutation in mutations:
            if mutation.end > len(self.seq):
                raise IndexError('{} ends at {} but sequence length is {}'.format(mutation, mutation.end, len(self)))

        for mutation in mutations:
            # translate_to mutations, apply.
            # catch strict errors
            # flag features as edited/changed (copies are created as this happens), deleted.

            # FIXME handle INS at end of sequence.
            # FIXME requires proper handling of r/q_end to find out new size.

            logging.debug('')
            logging.debug('---> mutation: "%s"', mutation)

            if strict:
                translated_start = tt[mutation.position]
            else:  # TODO get rid of non-strict mode
                try:
                    translated_start = tt.ge(mutation.position)
                    logging.debug('translated start: nonstrict=%s; strict=%s', translated_start, tt[mutation.position])
                except IndexError:
                    try:
                        translated_start = tt.le(mutation.position)
                        logging.debug('translated start: nonstrict=%s; strict=%s', translated_start,
                                      tt[mutation.position])
                    except IndexError:
                        raise OverlapError("Cannot find non-strict mutation coordinate in mutated sequence.")

            # TODO strict mode implementation that also fires on other overlaps.

            affected_features = features.overlap(mutation.position, mutation.end)

            logging.debug('{} in {} to {} '.format(set(features), mutation.position, mutation.end))
            logging.debug('affected features: {}'.format(affected_features))

            # TODO also search previously affected features and exclude these.
            # TODO e.g. features = _FeatureSet(component, inherit=self.features)

            logging.debug('sequence: "%s"', sequence)

            if translated_start is None:
                raise OverlapError()

            logging.debug('new features: {}'.format(list(features)))
            logging.info('features in mutation: {}'.format(affected_features))

            for interval in itertools.chain(
                    changed_features.search(mutation.start - 1, mutation.end),
                    affected_features):

                # TODO move this into a previous loop:
                try:
                    changed_features.remove(interval)
                    feature = interval.data
                    feature_start = interval.begin
                    feature_end = interval.end
                except ValueError:
                    feature = interval
                    features.remove(feature)
                    feature_start = feature.start
                    feature_end = feature.end

                assert not (feature_end < mutation.start or feature_start > mutation.end)

                if mutation.start > feature_start:
                    if mutation.end < feature_end or mutation.size == 0:  # mutation properly contained in feature.
                        logging.debug('FMMF from {} to {}({})'.format(
                            feature_start,  # tt.ge(feature.start),
                            feature_end,  # tt.le(feature.end),
                            feature_end - mutation.size + mutation.new_size))

                        changed_features.addi(feature_start,
                                              feature_end - mutation.size + mutation.new_size,
                                              feature)
                    else:
                        logging.debug('FMFM from {} to {}'.format(tt[feature_start], tt[mutation.start - 1]))
                        changed_features.addi(feature_start, mutation.start, feature)
                else:  # if mutation.start >= feature.start
                    if mutation.end < feature_end:
                        logging.debug('MFMF from {} to {}'.format(tt[mutation.end], tt[feature_end-1]))
                        changed_features.addi(mutation.end, feature_end, feature)

            logging.debug('applying mutation: at %s("%s") translating from %s("%s") delete %s bases and insert "%s"',
                          translated_start,
                          sequence[translated_start],
                          mutation.start,
                          self.seq[mutation.start],
                          mutation.size,
                          mutation.new_sequence)

            # apply mutation to sequence:
            if mutation.new_size != mutation.size:  # insertion, deletion or delins
                del sequence[translated_start:translated_start + mutation.size]
                tt.delete(mutation.start, mutation.size, strict)

                if mutation.new_size != 0:  # insertion or DELINS
                    sequence = sequence[:translated_start] + mutation.new_sequence + sequence[translated_start:]
                    tt.insert(mutation.start, mutation.new_size, strict)
            else:  # substitution:
                if mutation.size == 1:  # SNP
                    sequence[translated_start] = mutation.new_sequence
                else:
                    sequence = sequence[:translated_start] \
                               + mutation.new_sequence \
                               + sequence[translated_start + mutation.new_size:]

                tt.substitute(mutation.start, mutation.size, strict)

            logging.debug('new sequence: "%s"', sequence)
            logging.debug('changed features: {}'.format(changed_features))

        logging.debug('mutated sequence: %s', str(sequence))

        component._seq = sequence.toseq()
        component._mutations = tuple(mutations)
        component._mutations_tt = tt
        component.features = features

        for new_start, new_end, feature in changed_features:
            new_location = FeatureLocation(new_start, new_end, strand=feature.location.strand)
            new_location = shift_feature_location(tt, new_location)

            logging.debug('changed: %s', feature)
            translated_feature = transform(feature, new_location, component)
            features.add(translated_feature)

            logging.debug('translating %s: %s(%s) "%s" -> %s(%s) "%s"',
                          feature,
                          feature.start,
                          feature.end,
                          feature.seq,
                          translated_feature.start,
                          translated_feature.end,
                          translated_feature.seq)

        return component

    def get_lineage(self):
        """
        Iterate over the ancestors of this component.

        :return: iterator over :class:`Component` objects
        """
        component = self
        while component.parent:
            component = component.parent
            yield component

    def inherits_from(self, other):
        """
        Returns `True` if this object is a mutated version of `other`, `False` otherwise.

        :returns: ``bool``
        """
        return other in self.get_lineage()

    # noinspection PyProtectedMember
    def diff(self, other):
        """
        Returns a list of mutations that describe the difference between the sequence of this component and
        ``other``.
        """
        assert isinstance(other, Component)
        if other == self.parent:
            return self._mutations
        raise NotImplementedError()

    def fdiff(self, other):
        if other == self.parent:
            return Diff(added=self.features.added, removed=self.features.removed)
        elif other.parent == self:
            return ~other.fdiff(self)
        raise NotImplementedError()<|MERGE_RESOLUTION|>--- conflicted
+++ resolved
@@ -193,11 +193,8 @@
         if transform is None:
             transform = Feature.transform
 
-<<<<<<< HEAD
+
         component = Component(seq=self._seq, parent=self, feature_class=self.features._feature_class)  # TODO use __new__ instead
-=======
-        component = self.__class__(seq=self._seq, parent=self)
->>>>>>> 7fc1d7b5
         features = component.features
 
         tt = MutableTranslationTable(size=len(self._seq))
